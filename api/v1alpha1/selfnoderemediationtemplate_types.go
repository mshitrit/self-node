--- conflicted
+++ resolved
@@ -23,11 +23,7 @@
 )
 
 const (
-<<<<<<< HEAD
-	automaticTemplateName = "self-node-remediation-automatic-strategy-template"
-=======
-	defaultTemplateName = "self-node-remediation-resource-deletion-template"
->>>>>>> 5662737f
+	defaultTemplateName = "self-node-remediation-automatic-strategy-template"
 )
 
 // NOTE: json tags are required.  Any new fields you add must have json tags for the fields to be serialized.
@@ -82,21 +78,13 @@
 	return []*SelfNodeRemediationTemplate{
 		{
 			ObjectMeta: metav1.ObjectMeta{
-<<<<<<< HEAD
-				Name: automaticTemplateName,
-=======
 				Name:   defaultTemplateName,
 				Labels: templateLabels,
->>>>>>> 5662737f
 			},
 			Spec: SelfNodeRemediationTemplateSpec{
 				Template: SelfNodeRemediationTemplateResource{
 					Spec: SelfNodeRemediationSpec{
-<<<<<<< HEAD
-						RemediationStrategy: AutomaticRemediationStrategy,
-=======
 						RemediationStrategy: DefaultRemediationStrategy,
->>>>>>> 5662737f
 					},
 				},
 			},
